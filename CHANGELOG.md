## [Unreleased](https://github.com/rxRust/rxRust/compare/v1.0.0-alpha.4...HEAD)

### Refactor

This is a big refactor for rxRust, almost reimplement everything and many api was broken. Use a simpler and more directly way to implement.

- removed `shared` mod, all observable subscription and operator if need different implement to support cross thread split to two type, the cross-thread version name with a `Threads` suffix. And the cross-thread operator chain method named end with `_threads`.
- `LocalObservable` and `SharedObservable` has been removed, use `Observable` instead.
- `LocalScheduler` and `SharedScheduler` has been removed, use `Scheduler` instead.
- `Item` `Err` in `Observer` use generic type instead of associated type.
- `SubscriptionLike` rename to `Subscription`.

### Features

- **subject**: add three subject `MutRefItemSubject`, `MutRefErrSubject`, `MutRefItemErrSubject` to support emit mut reference of value or error.
- **operator**: add `on_error` operator to process error.
- **operator**: `on_complete` operator do some work when `Observer::complete` called.
- **operator**: add `complete_status` operator to track the complete status of the observable, and can use to block the thread until the observable finished.
- **operator**: add `to_future` operator to convert an observable into a `Future`.
- **operator**: add `to_stream` operator to convert an observable into a `Stream`.
<<<<<<< HEAD
- **operator**: add `collect` operator to collect all the items emitted into a collection.
- **operator**: add `collect_into` operator to collect all the items emitted into a given collection.
=======
- **operator**: add `delay_subscription` to only delay the initial subscription.
>>>>>>> ab834112
- **test**: reimplement the `FakeTimer` help us to control the timer when we write unit test.

### Bug Fixes

- **operator**: `distinct_until_changed` only require the value implement `PartialEq` not `Eq`.
- **operator**: `group_by` should not subscribe to value source anew on each new group
- **operator**: `delay` operator not really delay the emission but on delay the init subscription.
- **scheduler**: unsubscribe the handle of parallels scheduler not always cancel the remote task.
## [1.0.0-alpha.4](https://github.com/rxRust/rxRust/releases/tag/v1.0.0-alpha.4)

### Features

- Change to Rust stable by `GAT` is stabilized.
- **operator**: add `throttle` operator.
- **operator**: add `to_future` operator.
- **operator**: add `to_stream` operator.

### Refactor

- **operator**: Delete 'ThrottleTimeEdge' and 'ThrottleTimeOp'. Change the logic of function 'throttle_time()' to use 'throttle()'.

### Bug Fixes

- **operator**: fix unsubscribe `merge_all` but the inner observable not unsubscribe.

## [1.0.0-alpha.3](https://github.com/rxRust/rxRust/releases/tag/v1.0.0-alpha.3)

### Features

- **wasm support**: support target `wasm32-unknown-unknown` and feature `wasm-scheduler`.
- **operator**: add `start_with` operator.
- **operator**: add `start` operator.
- **operator**: add `distinct_until_changed` operator.
- **operator**: add `distinct_key` operator.
- **operator**: add `distinct_key_until_changed` operator.
- **operator**: add `pairwise` operator.
- **operator**: add `tap` operator.

### Refactor

- **operator**: Re-implement `with_latest_from`, so that two operands don't require one shared observer at the same time anymore.

## [1.0.0-alpha.2](https://github.com/rxRust/rxRust/releases/tag/v1.0.0-alpha.2)

### Features

- **operator**: add `with_latest_from` operator.

### Bug Fixes

- **subject**: subject emit buffer crash, borrow buffer only when pop value.

## [1.0.0-alpha.1](https://github.com/rxRust/rxRust/releases/tag/v1.0.0-alpha.1)

This is a big refactor version, `Subscriber` has been removed, `LocalObservable` and `SharedObservable` has direct to accept `Observer` instead of `Subscriber`. Provide `SingleSubscription` `ProxySubscription` and `MultiSubscription` to use, so we can choose the most suitable and efficient type when implementing operator. A macro named `impl_local_shared_both` help implement local & shared version at once. And nightly rust required before `GAT` stable.

### Features

- **operator**: add `skip_until` operator.
- **operator**: add `combine_latest` operator.

### Breaking Changes

- **observer**: remove `Observer::is_stopped` method.
- `Subscriber` removed.
- The `LocalObservable` and `SharedObservable` now accept `Observer` instead of `Subscriber`

## [0.15.0](https://github.com/rxRust/rxRust/releases/tag/v0.15.0)

### Bug Fixes

- **operator**: fix #160, `FlattenOp` not support chain `BoxOp` because unnecessary bounds to `Observable::Unsub`.

### Features

- **operator**: add `group_by` operator.
- **operator**: add `buffer_with_count`, `buffer_with_time` and `buffer_with_count_and_time` operator.

## [0.14.0](https://github.com/rxRust/rxRust/releases/tag/v0.14.0)

## Features

- **operator**: add `timer` and `timer_at` operator.
- **subject**: add `BehaviorSubject` subject.
- **operator**: add `merge_all` operator.

## [0.13.0](https://github.com/rxRust/rxRust/releases/tag/v0.13.0)

### Features

- **tooling**: Make runnable on rust stable by

1. Removing declarative macros
2. Using bencher lib instead of nightly `test::Bencher`
3. Remove use of drain_filter
4. Remove InnerDeref using GAT

### Breaking Changes

- **Subject** remove factory method `Subject::new` and replace with `LocalSubject::new` as well as `SharedSubject::new`

## [0.12.0](https://github.com/rxRust/rxRust/releases/tag/v0.12.0)

### Features

- **operator**: add `flatten` operator.

### Breaking Changes

- **SharedObservable**: rename `SharedObservable::to_shared` as `SharedObservable::into_shared`

## [0.11.0](https://github.com/rxRust/rxRust/releases/tag/v0.11.0)

### Features

- **operator**: add `element_at` operator.
- **operator**: add `ignore_elements` operator.
- **operator**: add `all` operator.
- **operator**: add `contains` operator.

### Refactor

- **operator**: `skip_last` should emit not only when observer complete.
- **operator**: make `first_or` implement with `first` and `default_if_empty`
- **operator**: make `last_or` implement with `last` and `default_if_empty`
- **operator**: make `ignore_elements` implement with `filter`

### Bug Fixes

- make `interval` mod public.

## [0.10.0](https://github.com/rxRust/rxRust/releases/tag/v0.10.0)

### Features

- **operator**: add `distinct` operator.
- **operator**: add `debounce` operator.
- **subject**: export `LocalSubjectRef`, `LocalSubjectErrRef` and `LocalSubjectRefAll`.

### Breaking Changes

- `Observer` trait now use associated type replace generic type.

## [0.9.1](https://github.com/rxRust/rxRust/releases/tag/v0.9.1) (2020-08-25)

### Features

- **operator**: export `filter_map` in `Observable`.

## [0.9.0](https://github.com/rxRust/rxRust/releases/tag/v0.9.0) (2020-08-22)

### Features

- **operator**: add `map_to` operator.
- **operator**: add `finalize` operator.
- **subscription**: Add `SubscriptionGuard::new()` for enabling RAII for existing subscriptions.
- **subscription**: Add `SubscriptionWrapper::into_inner()`, e.g. if one wants to add the inner subscription to
  a composite subscription.
- **scheduler**: Add two trait `SharedScheduler` and `LocalScheduler` to implement custom Scheduler.
- **scheduler**: `LocalPool` and `ThreadPool` in `futures::executor` can directly use as scheduler.
- **scheduler**: `tokio::runtime::Runtime` also supported, but need enable the feature `futures-scheduler`.
- **observer**: add a `is_stopped` method for `Observer` to detect if emit completed.

### Refactor

- **scheduler**: Use the runtime of future as the scheduler, and the default scheduler has be removed.

### Bug Fixes

- **operator**: `observer_on` not really emit value from immediate observable like `observable::of`.

### Breaking Changes

- **scheduler**: `Schedulers` has been removed.
- **observable**: don't require items/errors to implement `PayloadCopy`, `Clone` is enough now (remove `PayloadCopy`)
- **observable**: `observable::from_future` and `observable::interval` need give `scheduler` parameter.
- **operator**: `delay`,`observer_on` and `subscribe_on` need give `scheduler` parameter.
- **subscription**: remove method `inner_addr` in `SubscriptionLike`.
- **subject** remove `MutRefSubject`.

## [0.8.3](https://github.com/rxRust/rxRust/releases/tag/v0.8.2) (2020-03-26)

### Bug Fixes

- **operator**: `sample` support clone, and not require source observer and sample observable return same subscription.

## [0.8.2](https://github.com/rxRust/rxRust/releases/tag/v0.8.2) (2020-03-25)

### Breaking Changes

**operator**: add some explicit bounds on operators method to improve type infer, and some code use `map` may not compile, if it's just `map` and never subscribe.
**Subject**: MutRefSubject now mark as unsafe.

### Bug Fixes

- **operator**: remove unnecessary lifetime bounds on `box_it` operator.

### Features

- **subscription** The guard returned by `unsubscribe_when_dropped()` has the [must_use](https://doc.rust-lang.org/reference/attributes/diagnostics.html#the-must_use-attribute) attribute
- **operator**: add `zip` operator.
- **operator**: add `take_until` operator.
- **operator**: add `take_while` operator.
- **operator**: add `share` operator.
- **operator**: add `default_if_empty` operator.
- **observer**: add support for items/errors that don't implement `Copy` (by implementing `PayloadCopy`)
- **observable**: add macros `of_sequence` that producing values from a custom sequence.
- **subject**: add `subscribed_size` method on Subject.

## [0.8.1](https://github.com/rxRust/rxRust/releases/tag/v0.8.1) (2020-02-28)

- **docs**: fix docs link and remove inner macro from docs.

## [0.8.0](https://github.com/rxRust/rxRust/releases/tag/v0.8.0) (2020-02-28)

### Features

- **operator**: add `box_it` operator to box observable.
- **operator**: add `skip` operator.
- **operator**: add `skip_last` operator.
- **operator**: add `take_last` operator.
- **subscription** The return value of `subscribe`, `subscribe_err`, `subscribe_complete` and `subscribe_all` now
  provides a method `unsubscribe_when_dropped()` which activates "RAII" behavior for this subscription. That means
  `unsubscribe()` will be called automatically as soon as the value returned by `unsubscribe_when_dropped()` goes out
  of scope. If you don't assign the return value to a variable, `unsubscribe()` is called immediately!

### Refactor

- **observable**: Operators as provided methods on Observable instead of extension traits.
- **observable**: Every observable creation function has a concrete type, not only use a LocalObservable struct to wrap all,
- **observable** rename `RawSubscribable` to `LocalObservable`

### Breaking Changes

- **operator**: all operator extension traits are removed.
- **observable**: remove `Observable::new`, and add a same `create` function in `observable` to replace it.
- **observable**: Rename `Observable` to `ObservableFromFn`.
- **operator**: Remove `IntoShared` trait.
- **operator**: Use `Clone` replace `Fork`, now just call `observable.clone()` replace `observable.fork`.
- **subject**: merge `Subject::local` and `Subject::new` into `Subject::new`.
- **subject**: For now, LocalSubject emit value by mut ref must explicit call `mut_ref_all`, `mut_ref_item` and `mut_ref_err`. For example:
  ```rust
      let subject = Subject::new().mut_ref_item().subscribe(|_|{});
      subject.next(&mut 1);
  ```
- **observable**: rename observable creation function `from_fn` to `of_fn`
- **observable**: rename observable creation function `from_future_with_err` to `from_future_result`
- **observable**: Redefine `RawSubscribable` as `LocalObservable`. From

  ```rust
  pub trait RawSubscribable<Subscriber> {
    type Unsub: SubscriptionLike + 'static;
    fn raw_subscribe(self, subscriber: Subscriber) -> Self::Unsub;
  }
  ```

  to

  ```rust
  pub trait LocalObservable<'a> {
    type Item;
    type Err;
    type Unsub: SubscriptionLike + 'static;
    fn actual_subscribe<O: Observer<Self::Item, Self::Err> + 'a>
    (
      self,
      subscriber: Subscriber<O, LocalSubscription>,
    ) -> Self::Unsub;
  }
  ```

## [0.7.2](https://github.com/rxRust/rxRust/releases/tag/v0.7.2) (2020-01-09)

### Refactor

- **Subject**: merge four version local subject into same version.

### Breaking Changes

- **Subject**: `Subject::local`,`Subject::local_mut_ref`, `Subject::local_mut_ref_item` and `Subject::local_mut_ref_err` merge into `Subject::local`.

## [0.7.1](https://github.com/rxRust/rxRust/releases/tag/v0.7.1) (2019-12-12)

**Nothing changed, just fix release package**

## [0.7.0](https://github.com/rxRust/rxRust/releases/tag/v0.7.0) (2019-12-12)

### Features

- **Subject**: local subject support emit mut ref item.

### Breaking Changes

- **observable**: `LocalConnectableObservable` and `SharedConnectableObservable` has merged into `ConnectableObservable`
- **observable**: remove generic type `Item` and `Err` from `RawSubscribable`, almost not effect user code.

## [0.6.0](https://github.com/rxRust/rxRust/releases/tag/v0.6.0) (2019-12-07)

### Breaking Changes

- **observer**: `Observer::next` emit items by value instead of reference.
- **operator**: remove `map_return_ref` operator, now `map` cover its use scenes.
- **operator**: remove `filter_map_return_ref`, now `filter_map` cover its use scenes.

## [0.5.0](https://github.com/rxRust/rxRust/releases/tag/v0.5.0) (2019-11-19)

### Features

- **operator**: add `scan` operator.
- **observable**: add trivial `throw`, `empty`, `never` and `repeat` observables.
- **operator**: add `last` and `last_or` operators.
- **operator**: add `reduce` and `reduce_initial` operators.
- **operator**: add `sum`,`min`,`max`,`count` and `average` math/aggregate operators.
- **operator**: add `filter_map` and `filter_map_return_ref` observables.

### Bug Fixes

- **operator**: fix the compiler complain when `map` operator convert source type to a different one.

### Breaking Changes

- **observable**: macros `of!`, `empty!`, `from_iter!`, `from_future!` and
  `from_future_with_err!` replaced by functions.

## [0.4.0](https://github.com/rxRust/rxRust/releases/tag/v0.4.0) (2019-11-07)

### Features

- **observable**: add `ConnectableObservable` to support multicast.
- **operator**: add `throttle_time` operator
- **operator**: add `publish` operator
- **operator**: add `ref_count` operator
- **Subject**: support `Fork` even if `Item` and `Err` not support `Clone`.

### Breaking Changes

**Scheduler**: add a `delay` param for `schedule` method, from

```
pub trait Scheduler {
  fn schedule<T: Send + Sync + 'static>(
    &self,
    task: impl FnOnce(SharedSubscription, T) + Send + 'static,
    state: T,
  ) -> SharedSubscription;
}
```

to

```
pub trait Scheduler {
  fn schedule<T: Send + 'static>(
    &self,
    task: impl FnOnce(SharedSubscription, T) + Send + 'static,
    delay: Option<Duration>,
    state: T,
  ) -> SharedSubscription;
}
```

## [0.3.0](https://github.com/rxRust/rxRust/releases/tag/v0.3.0) (2019-10-12)

### Code Refactoring

In `v0.2` we implemented all operators and observable thread safe， so we can pass task across threads by schedulers. In this way, all user provide closure must satisfied `Send + Sync + 'static`, even never use scheduler and multi-thread.

For now, we removed the bounds `Sync`, `Send` and `'static`, and add a new trait `IntoShared`. We always implemented operator for local thread, and implement `IntoShared` for it to convert it to a thread-safe operator.
By default, RxRust always use single thread version to get the best performance, and use `IntoShared` to convert a local object to a thread-safe object if we need pass this object in threads.

**Before**:

```rust
let res = Arc::new(Mutex(0));
let c_res = res.clone();
observable::of(100).subscribe(|v| { *res.lock().unwrap() = *v });

assert_eq!(*res.lock().unwrap(), 100);
```

**After**:

```rust
let mut res = 0;
observable::of(100).subscribe(|v| { res = *v });

assert_eq!(res, 100);
```

### Breaking Changes

- removed `RxFn` and `RxValue`
- **operators**: removed `Multicast`
- **observable**: removed `ObservableOnce`
- **observable**: `observable::from_vec` and `observable::from_range` functions merge to `observable::from_iter!` macro.
- **observable**: `observable::empty` function to `observable::empty!` macro.
- **observable**: `observable::of` function to `observable::of!` macro.
- **observable**: `observable::from_future` function to `observable::from_future!` macro
- **observable**: `observable::from_future_with_err` function to `observable::from_future_with_err!` macro
- **observable**: `observable::interval` function to `observable::interval!` macro

### Bug Fixes

- **observe_on**: unsubscribe should also cancel dispatched message.
- **subscribe_on**: unsubscribe should also cancel task in scheduler queue.

## [0.2.0](https://github.com/rxRust/rxRust/releases/tag/v0.2.0) (2019-09-02)

### Features

- **observable**: add `observable::from_vec` and `observable::from_range`
- **observable**: add `observable::empty` and `observable::of`
- **observable**: add `observable::from_future` and `observable::from_future_with_err`
- **observable**: add `observable::interval`
- **operator**: add `delay` operator
- **operator**: add `filter` operator
- **operator**: add `first` operator
- **operator**: add `multicast` and `fork` operator, `multicast` and `fork` are special operators in rxrust, that because in rxrust all operators both consume the upstream, so the are unicast, `multicast` let you can convert an unicast stream to a multicast stream to support `fork` stream from it.
- **operator**: add `map` operator
- **operator**: add `merge` operator
- **operator**: add `observe_on` operator
- **operator**: add `subscribe_on` operator
- **operator**: add `take` operator
- **Schedulers**: add `Schedulers::Sync` implementation
- **Schedulers**: add `Schedulers::NewThread` implementation
- **Schedulers**: add `Schedulers::ThreadPool` implementation<|MERGE_RESOLUTION|>--- conflicted
+++ resolved
@@ -18,12 +18,8 @@
 - **operator**: add `complete_status` operator to track the complete status of the observable, and can use to block the thread until the observable finished.
 - **operator**: add `to_future` operator to convert an observable into a `Future`.
 - **operator**: add `to_stream` operator to convert an observable into a `Stream`.
-<<<<<<< HEAD
 - **operator**: add `collect` operator to collect all the items emitted into a collection.
 - **operator**: add `collect_into` operator to collect all the items emitted into a given collection.
-=======
-- **operator**: add `delay_subscription` to only delay the initial subscription.
->>>>>>> ab834112
 - **test**: reimplement the `FakeTimer` help us to control the timer when we write unit test.
 
 ### Bug Fixes
