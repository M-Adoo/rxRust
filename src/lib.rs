//! Reactive extensions library for Rust: a library for
//! [Reactive Programming](http://reactivex.io/) using
//! [Observable](crate::observable::Observable), to make
//! it easier to compose asynchronous or callback-based code.
#![doc = include_str!("../README.md")]

#[cfg(test)]
extern crate float_cmp;

#[cfg(test)]
#[macro_use]
extern crate bencher;

<<<<<<< HEAD
#[cfg(test)]
pub mod test_scheduler;

pub mod behavior;
pub mod impl_helper;
=======
>>>>>>> 6685da3c
pub mod observable;
pub mod observer;
pub mod ops;
pub mod rc;
pub mod scheduler;
pub mod subject;
pub mod subscriber;
pub mod subscription;
pub mod type_hint;

pub mod prelude {

  pub use crate::behavior::*;
  pub use crate::observable;
  pub use crate::observable::*;
  pub use crate::observer;
  pub use crate::ops;
  pub use crate::scheduler::*;
  pub use crate::subject;
  pub use crate::subject::*;
  pub use crate::subscriber::*;
  pub use crate::subscription;
  pub use crate::subscription::*;
  pub use crate::type_hint::TypeHint;
  pub use observer::Observer;
}<|MERGE_RESOLUTION|>--- conflicted
+++ resolved
@@ -11,14 +11,11 @@
 #[macro_use]
 extern crate bencher;
 
-<<<<<<< HEAD
 #[cfg(test)]
 pub mod test_scheduler;
 
 pub mod behavior;
 pub mod impl_helper;
-=======
->>>>>>> 6685da3c
 pub mod observable;
 pub mod observer;
 pub mod ops;
