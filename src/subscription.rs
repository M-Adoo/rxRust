use crate::prelude::*;
use smallvec::SmallVec;
use std::cell::RefCell;
use std::fmt::{Debug, Formatter};
use std::rc::Rc;
use std::sync::{Arc, Mutex};

/// Subscription returns from `Observable.subscribe(Subscriber)` to allow
///  unsubscribing.
pub trait SubscriptionLike {
  /// This allows deregistering an stream before it has finished receiving all
  /// events (i.e. before onCompleted is called).
  fn unsubscribe(&mut self);

  fn is_closed(&self) -> bool;

  fn inner_addr(&self) -> *const ();
}

impl Debug for Box<dyn SubscriptionLike> {
  fn fmt(&self, f: &mut Formatter<'_>) -> std::fmt::Result {
    f.debug_struct("Box<dyn SubscriptionLike>")
      .field("is_closed", &self.is_closed())
      .finish()
  }
}

#[derive(Clone, Debug, Default)]
pub struct LocalSubscription(Rc<RefCell<Inner<Box<dyn SubscriptionLike>>>>);

#[doc(hidden)]
/// subscription_proxy_impl!(
///   type          // give the type you want to implement for
///   , {path}      // the path to access to the actual observer
///   , host_type?  // options, give the host type of the actual observer, if
///                 // it's a generic type
///   , <generics>? // options, give the generics type must use in the
///                 // implement, except `Item` and `Err` and host type.
///   , {where}?    // options, where bounds for the generics )
pub(crate) macro subscription_proxy_impl(
    $ty: ty
  , {$($name:tt $($parentheses:tt)?) .+}
  $(, $host_ty: ident)? $(, <$($generics: tt),*>)?
  $(, {where $($wty:ty : $bound: tt),*})?
  ) {
  impl<$($($generics ,)*)? $($host_ty)?> SubscriptionLike for $ty
  where
    $($host_ty: SubscriptionLike,)?
    $($($wty: $bound), *)?
  {
    #[inline(always)]
    fn unsubscribe(&mut self) {
      self.$($name $($parentheses)? ).+.unsubscribe();
    }
    #[inline(always)]
    fn is_closed(&self) -> bool {
      self.$($name $($parentheses)? ).+.is_closed()
    }
    #[inline(always)]
    fn inner_addr(&self) -> *const () {
       self.$($name $($parentheses)? ).+.inner_addr()
    }
  }
}

impl LocalSubscription {
  pub fn add<S: SubscriptionLike + 'static>(&mut self, subscription: S) {
    if self.inner_addr() != subscription.inner_addr() {
      self.0.borrow_mut().add(Box::new(subscription))
    }
  }

  pub fn remove(&mut self, subscription: &dyn SubscriptionLike) {
    self.0.borrow_mut().remove(subscription);
  }
}

impl TearDownSize for LocalSubscription {
  fn teardown_size(&self) -> usize { self.0.borrow().teardown.len() }
}

pub trait TearDownSize: SubscriptionLike {
  fn teardown_size(&self) -> usize;
}

impl SubscriptionLike for LocalSubscription {
  fn unsubscribe(&mut self) {
    let mut inner = self.0.borrow_mut();
    inner.unsubscribe();
  }

  fn is_closed(&self) -> bool { self.0.borrow_mut().is_closed() }

  fn inner_addr(&self) -> *const () { self.0.as_ptr() as *const () }
}

#[derive(Clone, Debug, Default)]
pub struct SharedSubscription(
  Arc<Mutex<Inner<Box<dyn SubscriptionLike + Send + Sync>>>>,
);

impl SharedSubscription {
  pub fn add<S: SubscriptionLike + Send + Sync + 'static>(
    &mut self,
    subscription: S,
  ) {
    if self.inner_addr() != subscription.inner_addr() {
      self.0.lock().unwrap().add(Box::new(subscription));
    }
  }

  pub fn remove(&mut self, subscription: &dyn SubscriptionLike) {
    self.0.lock().unwrap().remove(subscription);
  }
}

impl TearDownSize for SharedSubscription {
  fn teardown_size(&self) -> usize { self.0.lock().unwrap().teardown.len() }
}

impl SubscriptionLike for SharedSubscription {
  fn unsubscribe(&mut self) {
    let mut inner = self.0.lock().unwrap();
    inner.unsubscribe();
  }

  fn is_closed(&self) -> bool { self.0.lock().unwrap().is_closed() }

  fn inner_addr(&self) -> *const () {
    let inner = self.0.lock().unwrap();
    let pointer = &*inner as *const _;
    pointer as *const ()
  }
}

pub trait Publisher<Item, Err>: Observer<Item, Err> + SubscriptionLike {}

impl<Item, Err, T> Publisher<Item, Err> for T where
  T: Observer<Item, Err> + SubscriptionLike
{
}

struct Inner<T> {
  closed: bool,
  teardown: SmallVec<[T; 1]>,
}

impl<T> Debug for Inner<T> {
  fn fmt(&self, f: &mut Formatter<'_>) -> std::fmt::Result {
    f.debug_struct("Inner")
      .field("closed", &self.closed)
      .field("teardown_count", &self.teardown.len())
      .finish()
  }
}

impl<T: SubscriptionLike> Inner<T> {
  #[inline(always)]
  fn is_closed(&self) -> bool { self.closed }

  fn unsubscribe(&mut self) {
    if !self.closed {
      self.closed = true;
      for v in &mut self.teardown {
        v.unsubscribe();
      }
    }
  }

  fn add(&mut self, mut v: T) {
    if self.closed {
      v.unsubscribe();
    }
    self.teardown.push(v);
  }

  fn remove(&mut self, s: &dyn SubscriptionLike) {
    self.teardown.retain(|v| v.inner_addr() != s.inner_addr());
  }
}

impl<T> Default for Inner<T> {
  fn default() -> Self {
    Inner {
      closed: false,
      teardown: SmallVec::new(),
    }
  }
}

#[doc(hidden)]
macro subscription_direct_impl_proxy() {
  #[inline(always)]
  fn unsubscribe(&mut self) { (&mut **self).unsubscribe(); }
  #[inline(always)]
  fn is_closed(&self) -> bool { (&**self).is_closed() }
  #[inline(always)]
  fn inner_addr(&self) -> *const () { (&**self).inner_addr() }
}

impl<'a> SubscriptionLike for Box<dyn SubscriptionLike + 'a> {
  subscription_direct_impl_proxy!();
}
impl<'a, Item, Err> SubscriptionLike for Box<dyn Publisher<Item, Err> + 'a> {
  subscription_direct_impl_proxy!();
}

impl SubscriptionLike for Box<dyn SubscriptionLike + Send + Sync> {
  subscription_direct_impl_proxy!();
}
impl<Item, Err> SubscriptionLike
  for Box<dyn Publisher<Item, Err> + Send + Sync>
{
  subscription_direct_impl_proxy!();
}

/// Wrapper around a subscription which provides the
/// `unsubscribe_when_dropped()` method.
pub struct SubscriptionWrapper<T: SubscriptionLike>(pub(crate) T);

impl<T: SubscriptionLike> SubscriptionWrapper<T> {
  /// Activates "RAII" behavior for this subscription. That means
  /// `unsubscribe()` will be called automatically as soon as the returned
  /// value goes out of scope.
  ///
  /// **Attention:** If you don't assign the return value to a variable,
  /// `unsubscribe()` is called immediately, which is probably not what you
  /// want!
  pub fn unsubscribe_when_dropped(self) -> SubscriptionGuard<T> {
    SubscriptionGuard(self.0)
  }

  /// Consumes this wrapper and returns the underlying subscription.
  pub fn into_inner(self) -> T { self.0 }
}

subscription_proxy_impl!(SubscriptionWrapper<T>, { 0 }, T);

/// An RAII implementation of a "scoped subscribed" of a subscription.
/// When this structure is dropped (falls out of scope), the subscription will
/// be unsubscribed.
///
/// Implements the [must_use](
/// https://doc.rust-lang.org/reference/attributes/diagnostics.html
/// #the-must_use-attribute)
/// attribute
///
<<<<<<< HEAD
/// If you want to drop it immediately, wrap it in its own scope
=======
/// If you want to drop it immediately, wrap it in it's own scope
#[derive(Debug)]
>>>>>>> 52aadf8d
#[must_use]
pub struct SubscriptionGuard<T: SubscriptionLike>(pub(crate) T);

impl<T: SubscriptionLike> SubscriptionGuard<T> {
  /// Wraps an existing subscription with a guard to enable RAII behavior for
  /// it.
  pub fn new(subscription: T) -> SubscriptionGuard<T> {
    SubscriptionGuard(subscription)
  }
}

impl<T: SubscriptionLike> Drop for SubscriptionGuard<T> {
  #[inline]
  fn drop(&mut self) { self.0.unsubscribe() }
}

#[cfg(test)]
mod test {
  use super::*;
  #[test]
  fn add_remove_for_local() {
    let mut local = LocalSubscription::default();
    let l1 = LocalSubscription::default();
    let l2 = LocalSubscription::default();
    let l3 = LocalSubscription::default();
    local.add(l1.clone());
    assert_eq!(local.0.borrow().teardown.len(), 1);
    local.add(l2.clone());
    assert_eq!(local.0.borrow().teardown.len(), 2);
    local.add(l3.clone());
    assert_eq!(local.0.borrow().teardown.len(), 3);
    local.remove(&l1);
    assert_eq!(local.0.borrow().teardown.len(), 2);
    local.remove(&l2);
    assert_eq!(local.0.borrow().teardown.len(), 1);
    local.remove(&l3);
    assert_eq!(local.0.borrow().teardown.len(), 0);
  }

  #[test]
  fn add_remove_for_shared() {
    let mut local = SharedSubscription::default();
    let l1 = SharedSubscription::default();
    let l2 = SharedSubscription::default();
    let l3 = SharedSubscription::default();
    local.add(l1.clone());
    assert_eq!(local.0.lock().unwrap().teardown.len(), 1);
    local.add(l2.clone());
    assert_eq!(local.0.lock().unwrap().teardown.len(), 2);
    local.add(l3.clone());
    assert_eq!(local.0.lock().unwrap().teardown.len(), 3);
    local.remove(&l1);
    assert_eq!(local.0.lock().unwrap().teardown.len(), 2);
    local.remove(&l2);
    assert_eq!(local.0.lock().unwrap().teardown.len(), 1);
    local.remove(&l3);
    assert_eq!(local.0.lock().unwrap().teardown.len(), 0);
  }
}<|MERGE_RESOLUTION|>--- conflicted
+++ resolved
@@ -245,12 +245,8 @@
 /// #the-must_use-attribute)
 /// attribute
 ///
-<<<<<<< HEAD
 /// If you want to drop it immediately, wrap it in its own scope
-=======
-/// If you want to drop it immediately, wrap it in it's own scope
 #[derive(Debug)]
->>>>>>> 52aadf8d
 #[must_use]
 pub struct SubscriptionGuard<T: SubscriptionLike>(pub(crate) T);
 
